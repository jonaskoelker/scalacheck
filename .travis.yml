language: scala
dist: trusty
script: ./tools/travis-script.sh
after_success: ./tools/travis-deploy.sh
branches:
  only:
    - master
    - 1.12.x
    - 1.13.x
    - 1.14.x
notifications:
  email:
    - adriaan.moors@typesafe.com
    - rickynils@gmail.com

scala:
  - 2.10.7
  - 2.11.12
  - 2.12.6
<<<<<<< HEAD
  - 2.13.0-M3
=======
  - 2.13.0-M5
>>>>>>> 98ab5892
jdk:
  - oraclejdk8
  - openjdk11
env:
  global:
    - secure: PwIb1un8vuuyoidnjHaKO81FD49n5ZTVEnf6hVKkMRe3hipr+WGWv19m92yE/n34ROFo1BM9DmfYxaexlE0pI2o/a5MV1i3kNSwUk+Yt8uU6F4+nyQKROQUe76UtAtXmsYgLqXaWSW0+EVidMyhSktkXXxiU5wCGLdKkPu3Vj9w=
    - secure: KeZRD91oE4UzwhSJfjllkwNXnerDGQJSIOuRLVtbLCq0JJnAfj6B7fvI2KyZqQwuhYrUyYOSbSLd6BAi75bBYMb3D1yNdyPA5gHDg5aj96ALojrOuU60+/dOQ0Rg6Pf2UiTlFAXzz1mud8+Q3svaeKX4JDVxj329T3ReBspjyBY=
  matrix:
    - PLATFORM=jvm SBT_PARALLEL=true  WORKERS=1 DEPLOY=true
    - PLATFORM=jvm SBT_PARALLEL=true  WORKERS=4 DEPLOY=false
    - PLATFORM=jvm SBT_PARALLEL=false WORKERS=4 DEPLOY=false
    - PLATFORM=js  SBT_PARALLEL=true  WORKERS=1 DEPLOY=true
    - PLATFORM=js  SBT_PARALLEL=true  WORKERS=1 DEPLOY=true SCALAJS_VERSION=1.0.0-M3
sudo: false

matrix:
  include:
    - scala: 2.11.12
      before_script:
        - curl https://raw.githubusercontent.com/scala-native/scala-native/master/scripts/travis_setup.sh | bash -x
      sudo: required
      addons:
        apt:
          update: true # https://github.com/rickynils/scalacheck/issues/412
      env: PLATFORM=native SBT_PARALLEL=true  WORKERS=1 DEPLOY=true
    - env: EXAMPLES
      script:
      - cd examples
      - for d in */ ; do cd "$d" && sbt test:compile && cd ../ ; done
  exclude:
    - scala: 2.10.7
      env: PLATFORM=js  SBT_PARALLEL=true  WORKERS=1 DEPLOY=true SCALAJS_VERSION=1.0.0-M3
<<<<<<< HEAD
    - jdk: openjdk11
      scala: 2.10.7
    - jdk: openjdk11
      scala: 2.11.12
=======
    - scala: 2.13.0-M5
      env: PLATFORM=js  SBT_PARALLEL=true  WORKERS=1 DEPLOY=true SCALAJS_VERSION=0.6.25
>>>>>>> 98ab5892
<|MERGE_RESOLUTION|>--- conflicted
+++ resolved
@@ -17,11 +17,7 @@
   - 2.10.7
   - 2.11.12
   - 2.12.6
-<<<<<<< HEAD
-  - 2.13.0-M3
-=======
   - 2.13.0-M5
->>>>>>> 98ab5892
 jdk:
   - oraclejdk8
   - openjdk11
@@ -54,12 +50,9 @@
   exclude:
     - scala: 2.10.7
       env: PLATFORM=js  SBT_PARALLEL=true  WORKERS=1 DEPLOY=true SCALAJS_VERSION=1.0.0-M3
-<<<<<<< HEAD
     - jdk: openjdk11
       scala: 2.10.7
     - jdk: openjdk11
       scala: 2.11.12
-=======
     - scala: 2.13.0-M5
-      env: PLATFORM=js  SBT_PARALLEL=true  WORKERS=1 DEPLOY=true SCALAJS_VERSION=0.6.25
->>>>>>> 98ab5892
+      env: PLATFORM=js  SBT_PARALLEL=true  WORKERS=1 DEPLOY=true SCALAJS_VERSION=0.6.25