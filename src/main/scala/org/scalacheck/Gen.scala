/*-------------------------------------------------------------------------*\
 **  ScalaCheck                                                             **
 **  Copyright (c) 2007-2018 Rickard Nilsson. All rights reserved.          **
 **  http://www.scalacheck.org                                              **
 **                                                                         **
 **  This software is released under the terms of the Revised BSD License.  **
 **  There is NO WARRANTY. See the file LICENSE for the full text.          **
 \*------------------------------------------------------------------------ */

package org.scalacheck

import language.higherKinds
import language.implicitConversions

import rng.Seed
import util.Buildable
import util.SerializableCanBuildFroms._
import ScalaVersionSpecific._

import scala.annotation.tailrec
import scala.collection.immutable.TreeMap
import scala.collection.mutable.ArrayBuffer
import scala.concurrent.duration.{Duration, FiniteDuration}

import java.util.{ Calendar, UUID }

sealed abstract class Gen[+T] extends Serializable { self =>

  //// Private interface ////

  import Gen.{R, gen}

  /** Just an alias */
  private type P = Gen.Parameters

  /** Should be a copy of R.sieve. Used internally in Gen when some generators
   *  with suchThat-clause are created (when R is not available). This method
   *  actually breaks covariance, but since this method will only ever be
   *  called with a value of exactly type T, it is OK. */
  private[scalacheck] def sieveCopy(x: Any): Boolean = true

  private[scalacheck] def doApply(p: P, seed: Seed): R[T]

  //// Public interface ////

  /** A class supporting filtered operations. */
  final class WithFilter(p: T => Boolean) {
    def map[U](f: T => U): Gen[U] = Gen.this.suchThat(p).map(f)
    def flatMap[U](f: T => Gen[U]): Gen[U] = Gen.this.suchThat(p).flatMap(f)
    def withFilter(q: T => Boolean): WithFilter = Gen.this.withFilter(x => p(x) && q(x))
  }

  /** Evaluate this generator with the given parameters */
  def apply(p: Gen.Parameters, seed: Seed): Option[T] =
    doApply(p, seed).retrieve

  def doPureApply(p: Gen.Parameters, seed: Seed, retries: Int = 100): Gen.R[T] = {
    @tailrec def loop(r: Gen.R[T], i: Int): Gen.R[T] =
      if (r.retrieve.isDefined) r
      else if (i > 0) loop(doApply(p, r.seed), i - 1)
      else throw new Gen.RetrievalError()
    loop(doApply(p, seed), retries)
  }

  /**
   * Evaluate this generator with the given parameters.
   *
   * The generator will attempt to generate a valid `T` value. If a
   * valid value is not produced it may retry several times,
   * determined by the `retries` parameter (which defaults to 100).
   *
   * If all the retries fail it will throw a `Gen.RetrievalError`
   * exception.
   */
  def pureApply(p: Gen.Parameters, seed: Seed, retries: Int = 100): T =
    doPureApply(p, seed, retries).retrieve.get

  /** Create a new generator by mapping the result of this generator */
  def map[U](f: T => U): Gen[U] = gen { (p, seed) => doApply(p, seed).map(f) }

  /** Create a new generator by flat-mapping the result of this generator */
  def flatMap[U](f: T => Gen[U]): Gen[U] = gen { (p, seed) =>
    val rt = doApply(p, seed)
    rt.flatMap(t => f(t).doApply(p, rt.seed))
  }

  /** Create a new generator that uses this generator to produce a value
   *  that fulfills the given condition. If the condition is not fulfilled,
   *  the generator fails (returns None). Also, make sure that the provided
   *  test property is side-effect free, eg it should not use external vars. */
  def filter(p: T => Boolean): Gen[T] = suchThat(p)

  /** Create a new generator that uses this generator to produce a value
   *  that doesn't fulfill the given condition. If the condition is fulfilled,
   *  the generator fails (returns None). Also, make sure that the provided
   *  test property is side-effect free, eg it should not use external vars. */
  def filterNot(p: T => Boolean): Gen[T] = suchThat(x => !p(x))

  /** Creates a non-strict filtered version of this generator. */
  def withFilter(p: T => Boolean): WithFilter = new WithFilter(p)

  /** Create a new generator that uses this generator to produce a value
   *  that fulfills the given condition. If the condition is not fulfilled,
   *  the generator fails (returns None). Also, make sure that the provided
   *  test property is side-effect free, eg it should not use external vars.
   *  This method is identical to [Gen.filter]. */
  def suchThat(f: T => Boolean): Gen[T] = new Gen[T] {
    def doApply(p: P, seed: Seed) =
      p.useInitialSeed(seed) { (p0, s0) =>
        val res = Gen.this.doApply(p0, s0)
        res.copy(s = { x:T => res.sieve(x) && f(x) })
      }
    override def sieveCopy(x: Any) =
      try Gen.this.sieveCopy(x) && f(x.asInstanceOf[T])
      catch { case _: java.lang.ClassCastException => false }
  }

  case class RetryUntilException(n: Int) extends RuntimeException(s"retryUntil failed after $n attempts")

  /**
   * Create a generator that calls this generator repeatedly until the
   * given condition is fulfilled. The generated value is then
   * returned. Make sure that the provided test property is
   * side-effect free (it should not use external vars).
   *
   * If the generator fails more than maxTries, a RetryUntilException
   * will be thrown.
   */
  def retryUntil(p: T => Boolean, maxTries: Int): Gen[T] = {
    require(maxTries > 0)
    def loop(params: P, seed: Seed, tries: Int): R[T] =
      if (tries > maxTries) throw RetryUntilException(tries) else {
        val r = self.doApply(params, seed)
        if (r.retrieve.exists(p)) r else loop(params, r.seed, tries + 1)
      }
    Gen.gen((params, seed) => loop(params, seed, 1))
  }

  /**
   * Create a generator that calls this generator repeatedly until the
   * given condition is fulfilled. The generated value is then
   * returned. Make sure that the provided test property is
   * side-effect free (it should not use external vars).
   *
   *
   * If the generator fails more than 10000 times, a
   * RetryUntilException will be thrown. You can call `retryUntil`
   * with a second parameter to change this number.
   */
  def retryUntil(p: T => Boolean): Gen[T] =
    retryUntil(p, 10000)

  def sample: Option[T] =
    doApply(Gen.Parameters.default, Seed.random()).retrieve

  /** Returns a new property that holds if and only if both this
   *  and the given generator generates the same result, or both
   *  generators generate no result.  */
  def ==[U](g: Gen[U]) = Prop { prms =>
    // test equality using a random seed
    val seed = Seed.random()
    val lhs = doApply(prms, seed).retrieve
    val rhs = g.doApply(prms, seed).retrieve
    if (lhs == rhs) Prop.proved(prms) else Prop.falsified(prms)
  }

  def !=[U](g: Gen[U]) = Prop.forAll(this)(r => Prop.forAll(g)(_ != r))

  def !==[U](g: Gen[U]) = Prop { prms =>
    // test inequality using a random seed
    val seed = Seed.random()
    val lhs = doApply(prms, seed).retrieve
    val rhs = g.doApply(prms, seed).retrieve
    if (lhs != rhs) Prop.proved(prms) else Prop.falsified(prms)
  }

  /** Put a label on the generator to make test reports clearer */
  def label(l: String): Gen[T] = new Gen[T] {
    def doApply(p: P, seed: Seed) =
      p.useInitialSeed(seed) { (p0, s0) =>
        val r = Gen.this.doApply(p0, s0)
        r.copy(l = r.labels + l)
      }
    override def sieveCopy(x: Any) = Gen.this.sieveCopy(x)
  }

  /** Put a label on the generator to make test reports clearer */
  def :|(l: String) = label(l)

  /** Put a label on the generator to make test reports clearer */
  def |:(l: String) = label(l)

  /** Put a label on the generator to make test reports clearer */
  def :|(l: Symbol) = label(l.name)

  /** Put a label on the generator to make test reports clearer */
  def |:(l: Symbol) = label(l.name)

  /** Perform some RNG perturbation before generating */
  def withPerturb(f: Seed => Seed): Gen[T] =
    Gen.gen((p, seed) => doApply(p, f(seed)))
}

object Gen extends GenArities with GenVersionSpecific {

  //// Private interface ////

  import Arbitrary.arbitrary

  /** Just an alias */
  private type P = Parameters

  class RetrievalError extends RuntimeException("couldn't generate value")

  private[scalacheck] trait R[+T] {
    def labels: Set[String] = Set()
    def sieve[U >: T]: U => Boolean = _ => true
    protected def result: Option[T]
    def seed: Seed

    def retrieve: Option[T] = result.filter(sieve)

    def copy[U >: T](
      l: Set[String] = this.labels,
      s: U => Boolean = this.sieve,
      r: Option[U] = this.result,
      sd: Seed = this.seed
    ): R[U] = new R[U] {
      override val labels = l
      override def sieve[V >: U] = { (x: Any) =>
        try s(x.asInstanceOf[U])
        catch { case _: java.lang.ClassCastException => false }
      }
      val seed = sd
      val result = r
    }

    def map[U](f: T => U): R[U] = r(retrieve.map(f), seed).copy(l = labels)

    def flatMap[U](f: T => R[U]): R[U] = retrieve match {
      case None => r(None, seed).copy(l = labels)
      case Some(t) =>
        val r = f(t)
        r.copy(l = labels ++ r.labels, sd = r.seed)
    }
  }

  private[scalacheck] def r[T](r: Option[T], sd: Seed): R[T] = new R[T] {
    val result = r
    val seed = sd
  }

  /** Generator factory method */
  private[scalacheck] def gen[T](f: (P, Seed) => R[T]): Gen[T] = new Gen[T] {
    def doApply(p: P, seed: Seed): R[T] = p.useInitialSeed(seed)(f)
  }

  //// Public interface ////

  /** Generator parameters, used by [[org.scalacheck.Gen.apply]] */
  sealed abstract class Parameters extends Serializable {

    /**
     * The size of the generated value. Generator implementations are
     * allowed to freely interpret (or ignore) this value. During test
     * execution, the value of this parameter is controlled by
     * [[Test.Parameters.minSize]] and [[Test.Parameters.maxSize]].
     */
    val size: Int

    /**
     * Create a copy of this [[Gen.Parameters]] instance with
     * [[Gen.Parameters.size]] set to the specified value.
     */
    def withSize(size: Int): Parameters =
      cp(size = size)

    /**
     *
     */
    val initialSeed: Option[Seed]

    def withInitialSeed(seed: Seed): Parameters =
      cp(initialSeed = Some(seed))

    def withInitialSeed(n: Long): Parameters =
      cp(initialSeed = Some(Seed(n)))

    def withNoInitialSeed: Parameters =
      cp(initialSeed = None)

    def useInitialSeed[A](seed: Seed)(f: (Parameters, Seed) => A): A =
      initialSeed match {
        case Some(s) => f(this.withNoInitialSeed, s)
        case None => f(this, seed)
      }

    // private since we can't guarantee binary compatibility for this one
    private case class cp(size: Int = size, initialSeed: Option[Seed] = None) extends Parameters
  }

  /** Provides methods for creating [[org.scalacheck.Gen.Parameters]] values */
  object Parameters {
    /** Default generator parameters instance. */
    val default: Parameters = new Parameters {
      val size: Int = 100
      val initialSeed: Option[Seed] = None
    }
  }

  /** A wrapper type for range types */
  trait Choose[T] extends Serializable {
    /** Creates a generator that returns a value in the given inclusive range */
    def choose(min: T, max: T): Gen[T]
  }

  /** Provides implicit [[org.scalacheck.Gen.Choose]] instances */
  object Choose {

    class IllegalBoundsError[A](low: A, high: A)
        extends IllegalArgumentException(s"invalid bounds: low=$low, high=$high")

    /**
     * This method gets a ton of use -- so we want it to be as fast as
     * possible for many of our common cases.
     */
    private def chLng(l: Long, h: Long)(p: P, seed: Seed): R[Long] = {
      if (h < l) {
        throw new IllegalBoundsError(l, h)
      } else if (h == l) {
        const(l).doApply(p, seed)
      } else if (l == Long.MinValue && h == Long.MaxValue) {
        val (n, s) = seed.long
        r(Some(n), s)
      } else if (l == Int.MinValue && h == Int.MaxValue) {
        val (n, s) = seed.long
        r(Some(n.toInt.toLong), s)
      } else if (l == Short.MinValue && h == Short.MaxValue) {
        val (n, s) = seed.long
        r(Some(n.toShort.toLong), s)
      } else if (l == 0L && h == Char.MaxValue) {
        val (n, s) = seed.long
        r(Some(n.toChar.toLong), s)
      } else if (l == Byte.MinValue && h == Byte.MaxValue) {
        val (n, s) = seed.long
        r(Some(n.toByte.toLong), s)
      } else {
        val d = h - l + 1
        if (d <= 0) {
          var tpl = seed.long
          var n = tpl._1
          var s = tpl._2
          while (n < l || n > h) {
            tpl = s.long
            n = tpl._1
            s = tpl._2
          }
          r(Some(n), s)
        } else {
          val (n, s) = seed.long
          r(Some(l + (n & 0x7fffffffffffffffL) % d), s)
        }
      }
    }

    private def chDbl(l: Double, h: Double)(p: P, seed: Seed): R[Double] = {
      val d = h - l
      if (d < 0) {
        throw new IllegalBoundsError(l, h)
      } else if (d > Double.MaxValue) {
        val (x, seed2) = seed.long
        if (x < 0) chDbl(l, 0d)(p, seed2) else chDbl(0d, h)(p, seed2)
      } else if (d == 0) {
        r(Some(l), seed)
      } else {
        val (n, s) = seed.double
        r(Some(n * (h-l) + l), s)
      }
    }

    implicit val chooseLong: Choose[Long] =
      new Choose[Long] {
        def choose(low: Long, high: Long): Gen[Long] =
          if (low > high) throw new IllegalBoundsError(low, high)
        else gen(chLng(low,high))
      }

    implicit val chooseInt: Choose[Int] =
      Choose.xmap[Long, Int](_.toInt, _.toLong)

    implicit val chooseShort: Choose[Short] =
      Choose.xmap[Long, Short](_.toShort, _.toLong)

    implicit val chooseChar: Choose[Char] =
      Choose.xmap[Long, Char](_.toChar, _.toLong)
    implicit val chooseByte: Choose[Byte] =
      Choose.xmap[Long, Byte](_.toByte, _.toLong)

    implicit val chooseDouble: Choose[Double] =
      new Choose[Double] {
        def choose(low: Double, high: Double) =
          if (low > high) throw new IllegalBoundsError(low, high)
          else if (low == Double.NegativeInfinity)
            frequency(1 -> const(Double.NegativeInfinity),
                      9 -> choose(Double.MinValue, high))
          else if (high == Double.PositiveInfinity)
            frequency(1 -> const(Double.PositiveInfinity),
                      9 -> choose(low, Double.MaxValue))
          else gen(chDbl(low,high))
      }

    implicit val chooseFloat: Choose[Float] =
      Choose.xmap[Double, Float](_.toFloat, _.toDouble)

    implicit val chooseFiniteDuration: Choose[FiniteDuration] =
      Choose.xmap[Long, FiniteDuration](Duration.fromNanos, _.toNanos)

    /** Transform a Choose[T] to a Choose[U] where T and U are two isomorphic
     *  types whose relationship is described by the provided transformation
     *  functions. (exponential functor map) */
    def xmap[T, U](from: T => U, to: U => T)(implicit c: Choose[T]): Choose[U] =
      new Choose[U] {
        def choose(low: U, high: U): Gen[U] =
          c.choose(to(low), to(high)).map(from)
      }
  }


  //// Various Generator Combinators ////

  /** A generator that always generates the given value */
  implicit def const[T](x: T): Gen[T] = gen((p, seed) => r(Some(x), seed))

  /** A generator that never generates a value */
  def fail[T]: Gen[T] = gen((p, seed) => failed[T](seed))

  /** A result that never contains a value */
  private[scalacheck] def failed[T](seed0: Seed): R[T] =
    new R[T] {
      val result: Option[T] = None
      override def sieve[U >: T]: U => Boolean = _ => false
      val seed = seed0
    }

  /** A generator that generates a random value in the given (inclusive)
   *  range. If the range is invalid, an IllegalBoundsError exception will be
   *  thrown. */
  def choose[T](min: T, max: T)(implicit c: Choose[T]): Gen[T] =
    c.choose(min, max)

  /** Sequences generators. If any of the given generators fails, the
   *  resulting generator will also fail. */
  def sequence[C,T](gs: Traversable[Gen[T]])(implicit b: Buildable[T,C]): Gen[C] = {
    val g = gen { (p, seed) =>
      gs.foldLeft(r(Some(Vector.empty[T]), seed)) {
        case (rs,g) =>
          val rt = g.doApply(p, rs.seed)
          rt.flatMap(t => rs.map(_ :+ t)).copy(sd = rt.seed)
      }
    }
    g.map(b.fromIterable)
  }

  /** Monadic recursion on Gen
   * This is a stack-safe loop that is the same as:
   *
   * {{{
   *
   * fn(a).flatMap {
   *   case Left(a) => tailRec(a)(fn)
   *   case Right(b) => Gen.const(b)
   *   }
   *
   * }}}
   *
   * which is useful for doing monadic loops without blowing up the
   * stack
   */
  def tailRecM[A, B](a0: A)(fn: A => Gen[Either[A, B]]): Gen[B] = {
    @tailrec
    def tailRecMR(a: A, seed: Seed, labs: Set[String])(fn: (A, Seed) => R[Either[A, B]]): R[B] = {
      val re = fn(a, seed)
      val nextLabs = labs | re.labels
      re.retrieve match {
        case None => r(None, re.seed).copy(l = nextLabs)
        case Some(Right(b)) => r(Some(b), re.seed).copy(l = nextLabs)
        case Some(Left(a)) => tailRecMR(a, re.seed, nextLabs)(fn)
      }
    }

    // This is the "Reader-style" appoach to making a stack-safe loop:
    // we put one outer closure around an explicitly tailrec loop
    gen[B] { (p: P, seed: Seed) =>
      tailRecMR(a0, seed, Set.empty) { (a, seed) => fn(a).doApply(p, seed) }
    }
  }

  /** Wraps a generator lazily. The given parameter is only evaluated once,
   *  and not until the wrapper generator is evaluated. */
  def lzy[T](g: => Gen[T]): Gen[T] = {
    lazy val h = g
    gen { (p, seed) => h.doApply(p, seed) }
  }

  /** Wraps a generator for later evaluation. The given parameter is
   *  evaluated each time the wrapper generator is evaluated. */
  def delay[T](g: => Gen[T]): Gen[T] =
    gen { (p, seed) => g.doApply(p, seed) }

  /** Creates a generator that can access its generation parameters */
  def parameterized[T](f: Parameters => Gen[T]): Gen[T] =
    gen { (p, seed) => f(p).doApply(p, seed) }

  /** Creates a generator that can access its generation size */
  def sized[T](f: Int => Gen[T]): Gen[T] =
    gen { (p, seed) => f(p.size).doApply(p, seed) }

  /** A generator that returns the current generation size */
  lazy val size: Gen[Int] = sized { sz => sz }

  /** Creates a resized version of a generator */
  def resize[T](s: Int, g: Gen[T]) = gen((p, seed) => g.doApply(p.withSize(s), seed))

  /** Picks a random value from a list */
  def oneOf[T](xs: Seq[T]): Gen[T] =
    if (xs.isEmpty) {
      throw new IllegalArgumentException("oneOf called on empty collection")
    } else {
      val vector = xs.toVector
      choose(0, vector.size - 1).map(vector(_))
    }

  /** Picks a random value from a list */
  def oneOf[T](t0: T, t1: T, tn: T*): Gen[T] = oneOf(t0 +: t1 +: tn)

  /** Picks a random generator from a list */
  def oneOf[T](g0: Gen[T], g1: Gen[T], gn: Gen[T]*): Gen[T] = {
    val gs = g0 +: g1 +: gn
    choose(0,gs.size-1).flatMap(gs(_)).suchThat(x => gs.exists(_.sieveCopy(x)))
  }

  /** Makes a generator result optional. Either `Some(T)` or `None` will be provided. */
  def option[T](g: Gen[T]): Gen[Option[T]] =
    frequency(1 -> const(None), 9 -> some(g))

  /** A generator that returns `Some(T)` */
  def some[T](g: Gen[T]): Gen[Option[T]] =
    g.map(Some.apply)

  /** Chooses one of the given generators with a weighted random distribution */
  def frequency[T](gs: (Int, Gen[T])*): Gen[T] = {
    val filtered = gs.iterator.filter(_._1 > 0).toVector
    if (filtered.isEmpty) {
      throw new IllegalArgumentException("no items with positive weights")
    } else {
    var total = 0L
      val builder = TreeMap.newBuilder[Long, Gen[T]]
      filtered.foreach { case (weight, value) =>
        total += weight
        builder += ((total, value))
      }
      val tree = builder.result
      choose(1L, total).flatMap(r => tree.rangeFrom(r).head._2).suchThat { x =>
        gs.exists(_._2.sieveCopy(x))
      }
    }
  }

  /** Implicit convenience method for using the `frequency` method
   *  like this:
   *  {{{
   *   frequency((1, "foo"), (3, "bar"))
   *  }}}
   */
  implicit def freqTuple[T](t: (Int,T)): (Int,Gen[T]) = (t._1, const(t._2))


  //// List Generators ////

  /** Generates a container of any Traversable type for which there exists an
   *  implicit [[org.scalacheck.util.Buildable]] instance. The elements in the
   *  container will be generated by the given generator. The size of the
   *  generated container is limited by `n`. Depending on what kind of container
   *  that is generated, the resulting container may contain fewer elements than
   *  `n`, but not more. If the given generator fails generating a value, the
   *  complete container generator will also fail. */
  def buildableOfN[C,T](n: Int, g: Gen[T])(implicit
    evb: Buildable[T,C], evt: C => Traversable[T]
  ): Gen[C] =
    sequence[C,T](Traversable.fill(n)(g)) suchThat { c =>
      // TODO: Can we guarantee c.size == n (See issue #89)?
      c.forall(g.sieveCopy)
    }

  /** Generates a container of any Traversable type for which there exists an
   *  implicit [[org.scalacheck.util.Buildable]] instance. The elements in the
   *  container will be generated by the given generator. The size of the
   *  container is bounded by the size parameter used when generating values. */
  def buildableOf[C,T](g: Gen[T])(implicit
    evb: Buildable[T,C], evt: C => Traversable[T]
  ): Gen[C] =
    sized(s => choose(0, s max 0).flatMap(buildableOfN[C,T](_,g))) suchThat { c =>
      if (c == null) g.sieveCopy(null) else c.forall(g.sieveCopy)
    }

  /** Generates a non-empty container of any Traversable type for which there
   *  exists an implicit [[org.scalacheck.util.Buildable]] instance. The
   *  elements in the container will be generated by the given generator. The
   *  size of the container is bounded by the size parameter used when
   *  generating values. */
  def nonEmptyBuildableOf[C,T](g: Gen[T])(implicit
    evb: Buildable[T,C], evt: C => Traversable[T]
  ): Gen[C] =
    sized(s => choose(1, s max 1).flatMap(buildableOfN[C,T](_,g))) suchThat(_.size > 0)

  /** A convenience method for calling `buildableOfN[C[T],T](n,g)`. */
  def containerOfN[C[_],T](n: Int, g: Gen[T])(implicit
    evb: Buildable[T,C[T]], evt: C[T] => Traversable[T]
  ): Gen[C[T]] = buildableOfN[C[T],T](n,g)

  /** A convenience method for calling `buildableOf[C[T],T](g)`. */
  def containerOf[C[_],T](g: Gen[T])(implicit
    evb: Buildable[T,C[T]], evt: C[T] => Traversable[T]
  ): Gen[C[T]] = buildableOf[C[T],T](g)

  /** A convenience method for calling `nonEmptyBuildableOf[C[T],T](g)`. */
  def nonEmptyContainerOf[C[_],T](g: Gen[T])(implicit
    evb: Buildable[T,C[T]], evt: C[T] => Traversable[T]
  ): Gen[C[T]] = nonEmptyBuildableOf[C[T],T](g)

  /** Generates a list of random length. The maximum length depends on the
   *  size parameter. This method is equal to calling
   *  `containerOf[List,T](g)`. */
  def listOf[T](g: => Gen[T]) = buildableOf[List[T],T](g)

  /** Generates a non-empty list of random length. The maximum length depends
   *  on the size parameter. This method is equal to calling
   *  `nonEmptyContainerOf[List,T](g)`. */
  def nonEmptyListOf[T](g: => Gen[T]) = nonEmptyBuildableOf[List[T],T](g)

  /** Generates a list of the given length. This method is equal to calling
   *  `containerOfN[List,T](n,g)`. */
  def listOfN[T](n: Int, g: Gen[T]) = buildableOfN[List[T],T](n,g)

  /** Generates a map of random length. The maximum length depends on the
   *  size parameter. This method is equal to calling
   *  <code>containerOf[Map,(T,U)](g)</code>. */
  def mapOf[T,U](g: => Gen[(T,U)]) = buildableOf[Map[T,U],(T,U)](g)

  /** Generates a non-empty map of random length. The maximum length depends
   *  on the size parameter. This method is equal to calling
   *  <code>nonEmptyContainerOf[Map,(T,U)](g)</code>. */
  def nonEmptyMap[T,U](g: => Gen[(T,U)]) = nonEmptyBuildableOf[Map[T,U],(T,U)](g)

  /** Generates a map with at most the given number of elements. This method
   *  is equal to calling <code>containerOfN[Map,(T,U)](n,g)</code>. */
  def mapOfN[T,U](n: Int, g: Gen[(T,U)]) = buildableOfN[Map[T,U],(T,U)](n,g)

  /** Generates an infinite stream. */
  def infiniteStream[T](g: => Gen[T]): Gen[Stream[T]] = {
    def unfold[A, S](z: S)(f: S => Option[(A, S)]): Stream[A] = f(z) match {
      case Some((h, s)) => h #:: unfold(s)(f)
      case None => Stream.empty
    }
    gen { (p, seed0) =>
      new R[Stream[T]] {
        val result: Option[Stream[T]] = Some(unfold(seed0)(s => Some(g.pureApply(p, s) -> s.next)))
        val seed: Seed = seed0.next
      }
    }
  }

  /** A generator that picks a random number of elements from a list */
  def someOf[T](l: Iterable[T]) = choose(0,l.size).flatMap(pick(_,l))

  /** A generator that picks a random number of elements from a list */
  def someOf[T](g1: Gen[T], g2: Gen[T], gs: Gen[T]*) =
    choose(0, gs.length+2).flatMap(pick(_, g1, g2, gs: _*))

  /** A generator that picks at least one element from a list */
  def atLeastOne[T](l: Iterable[T]) = {
    require(l.size > 0, "There has to be at least one option to choose from")
    choose(1,l.size).flatMap(pick(_,l))
  }

  /** A generator that picks at least one element from a list */
  def atLeastOne[T](g1: Gen[T], g2: Gen[T], gs: Gen[T]*) =
    choose(1, gs.length+2).flatMap(pick(_, g1, g2, gs: _*))

<<<<<<< HEAD
  /** A generator that randomly picks a given number of elements from a list
   * 
   * The elements are not guaranteed to be permuted in random order.
   */
  def pick[T](n: Int, l: Iterable[T]): Gen[Seq[T]] = {
=======
  /** A generator that picks a given number of elements from a list, randomly */
  def pick[T](n: Int, l: Iterable[T]): Gen[collection.Seq[T]] = {
>>>>>>> 98ab5892
    if (n > l.size || n < 0) throw new IllegalArgumentException(s"invalid choice: $n")
    else if (n == 0) Gen.const(Nil)
    else gen { (p, seed0) =>
      val buf = ArrayBuffer.empty[T]
      val it = l.iterator
      var seed = seed0
      var count = 0
      while (it.hasNext) {
        val t = it.next
        count += 1
        if (count <= n) {
          buf += t
        } else {
          val (x, s) = seed.long
          val i = (x & 0x7fffffff).toInt % count
          if (i < n) buf(i) = t
          seed = s
        }
      }
      r(Some(buf), seed)
    }
  }

  /** A generator that randomly picks a given number of elements from a list
   * 
   * The elements are not guaranteed to be permuted in random order.
   */
  def pick[T](n: Int, g1: Gen[T], g2: Gen[T], gn: Gen[T]*): Gen[Seq[T]] = {
    val gs = g1 +: g2 +: gn
    pick(n, 0 until gs.size).flatMap(idxs =>
      sequence[List[T],T](idxs.toList.map(gs(_)))
    ).suchThat(_.forall(x => gs.exists(_.sieveCopy(x))))
  }

  /** Takes a function and returns a generator that generates arbitrary
   *  results of that function by feeding it with arbitrarily generated input
   *  parameters. */
  def resultOf[T,R0](f: T => R0)(implicit a: Arbitrary[T]): Gen[R0] =
    arbitrary[T] map f

  /** Creates a Function0 generator. */
  def function0[A](g: Gen[A]): Gen[() => A] =
    g.map(a => () => a)


  //// Character Generators ////

  /** Generates a numerical character */
  def numChar: Gen[Char] = choose(48.toChar, 57.toChar)

  /** Generates an upper-case alpha character */
  def alphaUpperChar: Gen[Char] = choose(65.toChar, 90.toChar)

  /** Generates a lower-case alpha character */
  def alphaLowerChar: Gen[Char] = choose(97.toChar, 122.toChar)

  /** Generates an alpha character */
  def alphaChar = frequency((1,alphaUpperChar), (9,alphaLowerChar))

  /** Generates an alphanumerical character */
  def alphaNumChar = frequency((1,numChar), (9,alphaChar))

  /** Generates a ASCII character, with extra weighting for printable characters */
  def asciiChar: Gen[Char] = chooseNum(0, 127, 32 to 126:_*).map(_.toChar)

  /** Generates a ASCII printable character */
  def asciiPrintableChar: Gen[Char] = choose(32.toChar, 126.toChar)

  //// String Generators ////

  /** Generates a string that starts with a lower-case alpha character,
   *  and only contains alphanumerical characters */
  def identifier: Gen[String] = (for {
    c <- alphaLowerChar
    cs <- listOf(alphaNumChar)
  } yield (c::cs).mkString)

  /** Generates a string of digits */
  def numStr: Gen[String] =
    listOf(numChar).map(_.mkString)

  /** Generates a string of upper-case alpha characters */
  def alphaUpperStr: Gen[String] =
    listOf(alphaUpperChar).map(_.mkString)

  /** Generates a string of lower-case alpha characters */
  def alphaLowerStr: Gen[String] =
      listOf(alphaLowerChar).map(_.mkString)

  /** Generates a string of alpha characters */
  def alphaStr: Gen[String] =
    listOf(alphaChar).map(_.mkString)

  /** Generates a string of alphanumerical characters */
  def alphaNumStr: Gen[String] =
    listOf(alphaNumChar).map(_.mkString)

  /** Generates a string of ASCII characters, with extra weighting for printable characters */
  def asciiStr: Gen[String] =
    listOf(asciiChar).map(_.mkString)

  /** Generates a string of ASCII printable characters */
  def asciiPrintableStr: Gen[String] =
    listOf(asciiPrintableChar).map(_.mkString)


  //// Number Generators ////

  /** Generates positive numbers of uniform distribution, with an
   *  upper bound of the generation size parameter. */
  def posNum[T](implicit num: Numeric[T], c: Choose[T]): Gen[T] = {
    import num._
    sized(n => c.choose(one, max(fromInt(n), one)))
  }

  /** Generates negative numbers of uniform distribution, with an
   *  lower bound of the negated generation size parameter. */
  def negNum[T](implicit num: Numeric[T], c: Choose[T]): Gen[T] = {
    import num._
    sized(n => c.choose(min(-fromInt(n), -one), -one))
  }

  /** Generates numbers within the given inclusive range, with
   *  extra weight on zero, +/- unity, both extremities, and any special
   *  numbers provided. The special numbers must lie within the given range,
   *  otherwise they won't be included. */
  def chooseNum[T](minT: T, maxT: T, specials: T*)(
    implicit num: Numeric[T], c: Choose[T]
  ): Gen[T] = {
    import num._
    val basics = List(minT, maxT, zero, one, -one)
    val basicsAndSpecials = for {
      t <- specials ++ basics if t >= minT && t <= maxT
    } yield (1, const(t))
    val other = (basicsAndSpecials.length, c.choose(minT, maxT))
    val allGens = basicsAndSpecials :+ other
    frequency(allGens: _*)
  }


  //// Misc Generators ////

  /** Generates a version 4 (random) UUID. */
  lazy val uuid: Gen[UUID] = for {
    l1 <- Gen.choose(Long.MinValue, Long.MaxValue)
    l2 <- Gen.choose(Long.MinValue, Long.MaxValue)
    y <- Gen.oneOf('8', '9', 'a', 'b')
  } yield UUID.fromString(
    new UUID(l1,l2).toString.updated(14, '4').updated(19, y)
  )

  lazy val calendar: Gen[Calendar] = {
    import Calendar._

    def adjust(c: Calendar)(f: Calendar => Unit): Calendar = { f(c); c }

    // We want to be sure we always initialize the calendar's time. By
    // default, Calendar.getInstance uses the system time. We always
    // overwrite it with a determinisitcally-geneated time to be sure
    // that calendar generation is also deterministic.
    //
    // We limit the time (in milliseconds) because extreme values will
    // cause Calendar.getTime calls to fail. This range is relatively
    // large but safe:
    //
    //   -62135751600000 is 1 CE
    //    64087186649116 is 4000 CE
    val calendar: Gen[Calendar] =
      Gen.chooseNum(-62135751600000L, 64087186649116L).map { t =>
        adjust(Calendar.getInstance)(_.setTimeInMillis(t))
      }

    def yearGen(c: Calendar): Gen[Int] =
      Gen.chooseNum(c.getGreatestMinimum(YEAR), c.getLeastMaximum(YEAR))

    def moveToNearestLeapDate(c: Calendar, year: Int): Calendar = {
      @tailrec def loop(y: Int): Calendar = {
        c.set(YEAR, y)
        if (c.getActualMaximum(DAY_OF_YEAR) > 365) c else loop(y + 1)
      }
      loop(if (year + 4 > c.getLeastMaximum(YEAR)) year - 5 else year)
    }

    val beginningOfDayGen: Gen[Calendar] =
      calendar.map(c => adjust(c) { c =>
        c.set(HOUR_OF_DAY, 0)
        c.set(MINUTE, 0)
        c.set(SECOND, 0)
        c.set(MILLISECOND, 0)
      })

    val endOfDayGen: Gen[Calendar] =
      calendar.map(c => adjust(c) { c =>
        c.set(HOUR_OF_DAY, 23)
        c.set(MINUTE, 59)
        c.set(SECOND, 59)
        c.set(MILLISECOND, 59)
      })

    val firstDayOfYearGen: Gen[Calendar] =
      for { c <- calendar; y <- yearGen(c) } yield adjust(c)(_.set(y, JANUARY, 1))

    val lastDayOfYearGen: Gen[Calendar] =
      for { c <- calendar; y <- yearGen(c) } yield adjust(c)(_.set(y, DECEMBER, 31))

    val closestLeapDateGen: Gen[Calendar] =
      for { c <- calendar; y <- yearGen(c) } yield moveToNearestLeapDate(c, y)

    val lastDayOfMonthGen: Gen[Calendar] =
      calendar.map(c => adjust(c)(_.set(DAY_OF_MONTH, c.getActualMaximum(DAY_OF_MONTH))))

    val firstDayOfMonthGen: Gen[Calendar] =
      calendar.map(c => adjust(c)(_.set(DAY_OF_MONTH, 1)))

    Gen.frequency(
      (1, firstDayOfYearGen),
      (1, lastDayOfYearGen),
      (1, closestLeapDateGen),
      (1, beginningOfDayGen),
      (1, endOfDayGen),
      (1, firstDayOfMonthGen),
      (1, lastDayOfMonthGen),
      (7, calendar))
  }

  val finiteDuration: Gen[FiniteDuration] =
    // Duration.fromNanos doesn't allow Long.MinValue since it would create a
    // duration that cannot be negated.
    chooseNum(Long.MinValue + 1, Long.MaxValue).map(Duration.fromNanos)

  /**
   * Generates instance of Duration.
   *
   * In addition to `FiniteDuration` values, this can generate `Duration.Inf`,
   * `Duration.MinusInf`, and `Duration.Undefined`.
   */
  val duration: Gen[Duration] = frequency(
    1 -> const(Duration.Inf),
    1 -> const(Duration.MinusInf),
    1 -> const(Duration.Undefined),
    1 -> const(Duration.Zero),
    6 -> finiteDuration)
}<|MERGE_RESOLUTION|>--- conflicted
+++ resolved
@@ -687,16 +687,11 @@
   def atLeastOne[T](g1: Gen[T], g2: Gen[T], gs: Gen[T]*) =
     choose(1, gs.length+2).flatMap(pick(_, g1, g2, gs: _*))
 
-<<<<<<< HEAD
   /** A generator that randomly picks a given number of elements from a list
    * 
    * The elements are not guaranteed to be permuted in random order.
    */
-  def pick[T](n: Int, l: Iterable[T]): Gen[Seq[T]] = {
-=======
-  /** A generator that picks a given number of elements from a list, randomly */
   def pick[T](n: Int, l: Iterable[T]): Gen[collection.Seq[T]] = {
->>>>>>> 98ab5892
     if (n > l.size || n < 0) throw new IllegalArgumentException(s"invalid choice: $n")
     else if (n == 0) Gen.const(Nil)
     else gen { (p, seed0) =>
